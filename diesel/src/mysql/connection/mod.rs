--- conflicted
+++ resolved
@@ -143,8 +143,40 @@
         Ok(conn)
     }
 
-<<<<<<< HEAD
-=======
+    fn execute_returning_count<T>(&mut self, source: &T) -> QueryResult<usize>
+    where
+        T: QueryFragment<Self::Backend> + QueryId,
+    {
+        update_transaction_manager_status(
+            prepared_query(&source, &mut self.statement_cache, &mut self.raw_connection).and_then(
+                |stmt| {
+                    let stmt_use = unsafe { stmt.execute() }?;
+                    Ok(stmt_use.affected_rows())
+                },
+            ),
+            &mut self.transaction_state,
+        )
+    }
+
+    fn transaction_state(&mut self) -> &mut AnsiTransactionManager {
+        &mut self.transaction_state
+    }
+}
+
+#[inline(always)]
+fn update_transaction_manager_status<T>(
+    query_result: QueryResult<T>,
+    transaction_manager: &mut AnsiTransactionManager,
+) -> QueryResult<T> {
+    if let Err(Error::DatabaseError(DatabaseErrorKind::SerializationFailure, _)) = query_result {
+        transaction_manager
+            .status
+            .set_top_level_transaction_requires_rollback()
+    }
+    query_result
+}
+
+impl LoadConnection<DefaultLoadingMode> for MysqlConnection {
     fn load<'conn, 'query, T>(
         &'conn mut self,
         source: T,
@@ -164,58 +196,6 @@
             &mut self.transaction_state,
         )
     }
-
->>>>>>> e23c3822
-    fn execute_returning_count<T>(&mut self, source: &T) -> QueryResult<usize>
-    where
-        T: QueryFragment<Self::Backend> + QueryId,
-    {
-        update_transaction_manager_status(
-            prepared_query(&source, &mut self.statement_cache, &mut self.raw_connection).and_then(
-                |stmt| {
-                    let stmt_use = unsafe { stmt.execute() }?;
-                    Ok(stmt_use.affected_rows())
-                },
-            ),
-            &mut self.transaction_state,
-        )
-    }
-
-    fn transaction_state(&mut self) -> &mut AnsiTransactionManager {
-        &mut self.transaction_state
-    }
-}
-
-<<<<<<< HEAD
-impl LoadConnection<DefaultLoadingMode> for MysqlConnection {
-    fn load<'conn, 'query, T>(
-        &'conn mut self,
-        source: T,
-    ) -> QueryResult<LoadRowIter<'conn, 'query, Self, Self::Backend>>
-    where
-        T: Query + QueryFragment<Self::Backend> + QueryId + 'query,
-        Self::Backend: QueryMetadata<T::SqlType>,
-    {
-        let stmt = self.prepared_query(&source)?;
-
-        let mut metadata = Vec::new();
-        Mysql::row_metadata(&mut (), &mut metadata);
-
-        StatementIterator::from_stmt(stmt, &metadata)
-    }
-=======
-#[inline(always)]
-fn update_transaction_manager_status<T>(
-    query_result: QueryResult<T>,
-    transaction_manager: &mut AnsiTransactionManager,
-) -> QueryResult<T> {
-    if let Err(Error::DatabaseError(DatabaseErrorKind::SerializationFailure, _)) = query_result {
-        transaction_manager
-            .status
-            .set_top_level_transaction_requires_rollback()
-    }
-    query_result
->>>>>>> e23c3822
 }
 
 #[cfg(feature = "r2d2")]
