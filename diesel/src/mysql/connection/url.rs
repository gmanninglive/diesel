--- conflicted
+++ resolved
@@ -126,16 +126,7 @@
             password,
             database,
             port: url.port(),
-<<<<<<< HEAD
-            unix_socket,
-            client_flags,
-            ssl_mode,
-=======
-            unix_socket: unix_socket,
-            client_flags: client_flags,
-            ssl_mode: ssl_mode,
-            ssl_ca: ssl_ca,
->>>>>>> c1b8ddc8
+            ssl_ca,
         })
     }
 
@@ -163,15 +154,11 @@
         self.unix_socket.as_deref()
     }
 
-<<<<<<< HEAD
+    pub(super) fn ssl_ca(&self) -> Option<&CStr> {
+        self.ssl_ca.as_deref()
+    }
+
     pub(super) fn client_flags(&self) -> CapabilityFlags {
-=======
-    pub fn ssl_ca(&self) -> Option<&CStr> {
-        self.ssl_ca.as_deref()
-    }
-
-    pub fn client_flags(&self) -> CapabilityFlags {
->>>>>>> c1b8ddc8
         self.client_flags
     }
 
