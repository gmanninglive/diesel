# Change Log

All user visible changes to this project will be documented in this file.
This project adheres to [Semantic Versioning](http://semver.org/), as described
for Rust libraries in [RFC #1105](https://github.com/rust-lang/rfcs/blob/master/text/1105-api-evolution.md)

<<<<<<< HEAD
## Unreleased

### Deprecated

* `ne_any` has been renamed to `ne_all`.
=======
## [1.1.1] - 2018-01-16

### Added

* Added `diesel::r2d2::PoolError` as an alias for `r2d2::Error`. Previously this
  type was inaccessible due to `diesel::r2d2::Error`.
>>>>>>> 7201e3f1

## [1.1.0] - 2018-01-15

### Added

* `r2d2-diesel` has been merged into Diesel proper. You should no longer rely
  directly on `r2d2-diesel` or `r2d2`. The functionality of both is exposed from
  `diesel::r2d2`.

* `r2d2::PooledConnection` now implements `Connection`. This means that you
  should no longer need to write `&*connection` when using `r2d2`.

* The `BINARY` column type name is now supported for SQLite.

* The `QueryId` trait can now be derived.

* `FromSqlRow` can now be derived for types which implement `FromSql`.

* `AsExpression` can now be derived for types which implement `ToSql`.

* `HasSqlType`, `NotNull`, and `SingleValue` can now be derived with
  `#[derive(SqlType)]`. See the docs for those traits for more information.

* The return type of `FromSql`, `FromSqlRow`, and `QueryableByName` can now be
  written as `deserialize::Result<Self>`.

* The return type of `ToSql` can now be written as `serialize::Result`.

* Added support for SQLite's `INSERT OR IGNORE` and MySQL's `INSERT IGNORE`
  via the `insert_or_ignore` function.

* `min` and `max` can now be used with array expressions.

* Added `diesel::dsl::array`, which corresponds to a PG `ARRAY[]` literal.

* Added the `not_none!` macro, used by implementations of `FromSql` which do not
  expect `NULL`.

* Added `result::UnexpectedNullError`, an `Error` type indicating that an
  unexpected `NULL` was received during deserialization.

* Added `.or_filter`, which behaves identically to `.filter`, but using `OR`
  instead of `AND`.

* `helper_types` now contains a type for every method defined in
  `expression_methods`, and every function in `dsl`.

* Added `FromSql` impls for `*const str` and `*const [u8]` everywhere that
  `String` and `Vec` are supported. These impls do not allocate, and are
  intended for use by other impls which need to parse a string or bytes, and
  don't want to allocate. These impls should never be used outside of another
  `FromSql` impl.

### Deprecated

* *IMPORTANT NOTE* Due to [several][rust-deprecation-bug-1]
  [bugs][rust-deprecation-bug-2] in Rust, many of the deprecations in this
  release may not show a warning. If you want to ensure you are not using any
  deprecated items, we recommend attempting to compile your code without the
  `with-deprecated` feature by adding `default-features = false` to
  `Cargo.toml`.

[rust-deprecation-bug-1]: https://github.com/rust-lang/rust/issues/47236
[rust-deprecation-bug-2]: https://github.com/rust-lang/rust/issues/47237

* Deprecated `impl_query_id!` in favor of `#[derive(QueryId)]`

* Deprecated specifying a column name as `#[column_name(foo)]`. `#[column_name =
  "foo"]` should be used instead.

* The `types` module has been deprecated. It has been split into `sql_types`,
  `serialize`, and `deserialize`.

* `query_source::Queryable` and `query_source::QueryableByName` have been
  deprecated. These traits have been moved to `deserialize`.

* `backend::TypeMetadata` has been deprecated. It has been moved to `sql_types`.

* `types::ToSqlOutput` has been deprecated. It has been renamed to
  `serialize::Output`.

* `helper_types::Not` is now `helper_types::not`

### Fixed

* `infer_schema!` generates valid code when run against a database with no
  tables.

## [1.0.0] - 2018-01-02

### Added

* `#[derive(QueryableByName)]` can now handle structs that have no associated
  table. If the `#[table_name]` annotation is left off, you must annotate each
  field with `#[sql_type = "Integer"]`

* `#[derive(QueryableByName)]` can now handle embedding other structs. To have a
  field whose type is a struct which implements `QueryableByName`, rather than a
  single column in the query, add the annotation `#[diesel(embed)]`

* The `QueryDsl` trait encompasses the majority of the traits that were
  previously in the `query_dsl` module.

### Fixed

* Executing select statements on SQLite will no longer panic when the database
  returns `SQLITE_BUSY`

* `table!`s which use the `Datetime` type with MySQL will now compile correctly,
  even without the `chrono` feature enabled.

* `#[derive(QueryableByName)]` will now compile correctly when there is a shadowed `Result` type in scope.

* `BoxableExpression` can now be used with types that are not `'static`

### Changed

* `Connection::test_transaction` now requires that the error returned implement `Debug`.

* `query_builder::insert_statement::InsertStatement` is now accessed as
  `query_builder::InsertStatement`

* `query_builder::insert_statement::UndecoratedInsertRecord` is now accessed as
  `query_builder::UndecoratedInsertRecord`

* `#[derive(QueryableByName)]` now requires that the table name be explicitly
  stated.

* Most of the traits in `query_dsl` have been moved to `query_dsl::methods`.
  These traits are no longer exported in `prelude`. This should not affect most
  apps, as the behavior of these traits is provided by `QueryDsl`. However, if
  you were using these traits in `where` clauses for generic code, you will need
  to explicitly do `use diesel::query_dsl::methods::WhateverDsl`. You may also
  need to use UFCS in these cases.

* If you have a type which implemented `QueryFragment` or `Query`, which you
  intended to be able to call `execute` or `load` on, you will need to manually
  implement `RunQueryDsl` for that type. The trait should be unconditionally
  implemented (no where clause beyond what your type requires), and the body
  should be empty.

### Removed

* All deprecated items have been removed.

* `LoadDsl` and `FirstDsl` have been removed. Their functionality now lives in
  `LoadQuery`.

## [0.99.1] - 2017-12-01

### Changed

* Diesel CLI now properly restricts its `clap` dependency. 0.99.0 mistakenly had
  no upper bound on the version.

## [0.99.0] - 2017-11-28

### Added

* The `.for_update()` method has been added to select statements, allowing
  construction of `SELECT ... FOR UPDATE`.

* Added `insert_into(table).default_values()` as a replacement for
  `insert_default_values()`

* Added `insert_into(table).values(values)` as a replacement for
  `insert(values).into(table)`.

* Added support for MySQL's `REPLACE INTO` as `replace_into(table)`.

* Added `replace_into(table).values(values)` as a replacement for
  `insert_or_replace(values).into(table)`.

* Added `on_conflict_do_nothing` on `InsertStatement` as a replacement for
  `on_conflict_do_nothing` on `Insertable` structs.

* Added `on_conflict` on `InsertStatement` as a replacement for
  `on_conflict` on `Insertable` structs.

* `filter` can now be called on update and delete statements. This means that
  instead of `update(users.filter(...))` you can write
  `update(users).filter(...)`. This allows line breaks to more naturally be
  introduced.

* Subselects can now reference columns from the outer table. For example,
  `users.filter(exists(posts.filter(user_id.eq(users::id))))` will now compile.

* `TextExpressionMethods` is now implemented for expressions of type
  `Nullable<Text>` as well as `Text`.

* `allow_tables_to_appear_in_same_query!` can now take more than 2 tables, and is the same
  as invoking it separately for every combination of those tables.

* Added `sql_query`, a new API for dropping to raw SQL that is more pleasant to
  use than `sql` for complete queries. The main difference from `sql` is that
  you do not need to state the return type, and data is loaded from the query by
  name rather than by index.

* Added a way to rename a table in the `table!` macro with `#[sql_name="the_table_name"]`

* Added support for PostgreSQL's `DISTINCT ON`. See
  [`.distinct_on()`][0.99.0-distinct-on] for more details

### Changed

* The signatures of `QueryId`, `Column`, and `FromSqlRow` have all changed to
  use associated constants where appropriate.

* You will now need to invoke `allow_tables_to_appear_in_same_query!` any time two tables
  appear together in the same query, even if there is a `joinable!` invocation for those tables.

* `diesel_codegen` should no longer explicitly be used as a dependency. Unless
  you are using `infer_schema!` or `embed_migrations!`, you can simply remove it
  from your `Cargo.toml`. All other functionality is now provided by `diesel`
  itself.

* Code using `infer_schema!` or `infer_table_from_schema!` must now add
  `diesel_infer_schema` to `Cargo.toml`, and `#[macro_use] extern crate
  diesel_infer_schema` to `src/lib.rs`

* Code using `embed_migrations!` must now add `diesel_migrations` to `Cargo.toml`,
  and `#[macro_use] extern crate diesel_migrations` to `src/lib.rs`

* The `migrations` module has been moved out of `diesel` and into
  `diesel_migrations`

### Deprecated

* Deprecated `insert_default_values()` in favor of
  `insert_into(table).default_values()`

* Deprecated `insert(values).into(table)` in favor of
  `insert_into(table).values(values)`.

* Deprecated `insert_or_replace(values).into(table)` in favor of
  `replace_into(table).values(values)`.

* Deprecated `.values(x.on_conflict_do_nothing())` in favor of
  `.values(x).on_conflict_do_nothing()`

* Deprecated `.values(x.on_conflict(y, do_nothing()))` in favor of
  `.values(x).on_conflict(y).do_nothing()`

* Deprecated `.values(x.on_conflict(y, do_update().set(z)))` in favor of
  `.values(x).on_conflict(y).do_update().set(z)`

* Deprecated `enable_multi_table_joins` in favor of
  `allow_tables_to_appear_in_same_query!`

* Deprecated `SqlLiteral#bind`. `sql` is intended for use with small fragments
  of SQL, not complete queries. Writing bind parameters in raw SQL when you are
  not writing the whole query is error-prone. Use `sql_query` if you need raw
  SQL with bind parameters.

### Removed

* `IntoInsertStatement` and `BatchInsertStatement` have been removed. It's
  unlikely that your application is using these types, but `InsertStatement` is
  now the only "insert statement" type.

* `Citext` as a type alias for `Text` has been removed. Writing
  `citext_column.eq("foo")` would perform a case-sensitive comparison. More
  fleshed out support will be required.

### Fixed

* When using MySQL and SQLite, dates which cannot be represented by `chrono`
  (such as `0000-00-00`) will now properly return an error instead of panicking.

* MySQL URLs will now properly percent decode the username and password.

* References to types other than `str` and slice can now appear on structs which
  derive `Insertable` or `AsChangeset`.

* Deserializing a date/time/timestamp column into a chrono type on SQLite will
  now handle any value that is in a format documented as valid for SQLite's
  `strftime` function except for the string `'now'`.

[0.99.0-distinct-on]: http://docs.diesel.rs/diesel/query_dsl/trait.DistinctOnDsl.html#tymethod.distinct_on

## [0.16.0] - 2017-08-24

### Added

* Added helper types for inner join and left outer join

* `diesel::debug_query` has been added as a replacement for `debug_sql!`. This
  function differs from the macro by allowing you to specify the backend, and
  will generate the actual query which will be run. The returned value will
  implement `Display` and `Debug` to show the query in different ways

* `diesel::pg::PgConnection`, `diesel::mysql::MysqlConnection`, and
  `diesel::sqlite::SqliteConnection` are now exported from `diesel::prelude`.
  You should no longer need to import these types explicitly.

* Added support for the Decimal datatype on MySQL, using the [BigDecimal crate][bigdecimal-0.16.0].

* Added support for the [Range][range-0.16.0] type on postgreSQL.

* Added support for the Datetime type on MySQL.

* Added support for the Blob type on MySQL.

* `infer_schema!` will now automatically detect which tables can be joined based
  on the presence of foreign key constraints.

* Added support for `Add` and `Sub` to timestamp types.

* Added a way to rename columns in the table macro with `#[sql_name="the_column_name"]`

* Schema inference now also generates documentation comments for tables and
  columns. For `infer_schema!`, this is enabled by default. If you are using
  Diesel's CLI tool, pass the new `--with-docs` parameter:
  `diesel print-schema --with-docs`.

* `infer_schema!` now automatically renames columns that conflict with
  a Rust keyword by placing a _ at the end of the name. For example,
  a column called `type` will be referenced as `type_` in Rust.

### Changed

* The deprecated `debug_sql!` and `print_sql!` functions will now generate
  backend specific SQL. (The specific backend they will generate for will be
  arbitrarily chosen based on the backends enabled).

* `#[belongs_to]` will no longer generate the code required to join between two
  tables. You will need to explicitly invoke `joinable!` instead, unless you are
  using `infer_schema!`

* Changed the migration directory name format to `%Y-%m-%d-%H%M%S`.

* `between` and `not_between` now take two arguments, rather than a range.

### Removed

* `debug_sql!` has been deprecated in favor of `diesel::debug_query`.

* `print_sql!` has been deprecated without replacement.

* `diesel::backend::Debug` has been removed.

### Fixed

* Diesel now properly supports joins in the form:
  `grandchild.join(child.join(parent))`. Previously only
  `parent.join(child.join(grandchild))` would compile.

* When encoding a `BigDecimal` on PG, `1.0` is no longer encoded as if it were
  `1`.

[bigdecimal-0.16.0]: https://crates.io/crates/bigdecimal
[range-0.16.0]: https://docs.diesel.rs/diesel/pg/types/sql_types/struct.Range.html

## [0.15.2] - 2017-07-28

### Fixed

* `BigDecimal` now properly encodes numbers starting with `10000` on postgres.
  See [issue #1044][] for details.

[issue #1044]: https://github.com/diesel-rs/diesel/issues/1044

## [0.15.1] - 2017-07-24

* No changes to public API

## [0.15.0] - 2017-07-23

### Added

* Added support for the PG `IS DISTINCT FROM` operator

* The `ON` clause of a join can now be manually specified. See [the
  docs][join-on-dsl-0.15.0] for details.

[join-on-dsl-0.15.0]: https://docs.diesel.rs/diesel/prelude/trait.JoinOnDsl.html#method.on

### Changed

* Diesel will now automatically invoke `numeric_expr!` for your columns in the
  common cases. You will likely need to delete any manual invocations of this
  macro.

* `Insertable` no longer treats all fields as nullable for type checking. What
  this means for you is that if you had an impl like `impl
  AsExpression<Nullable<SqlType>, DB> for CustomType` in your code base, you can
  remove the `Nullable` portion (Unless you are using it with fields that are
  actually nullable)

* Connections will now explicitly set the session time zone to UTC when the
  connection is established

## [0.14.1] - 2017-07-10

### Changed

* The return type of `sum` and `avg` is now always considered to be `Nullable`,
  as these functions return `NULL` when against on an empty table.

## [0.14.0] - 2017-07-04

### Added

* Added support for joining between more than two tables. The query builder can
  now be used to join between any number of tables in a single query. See the
  documentation for [`JoinDsl`][join-dsl-0.14.0] for details

[join-dsl-0.14.0]: https://docs.diesel.rs/diesel/prelude/trait.JoinDsl.html

* Added support for the [PostgreSQL network types][pg-network-0.14.0] `MACADDR`.

* Added support for the Numeric datatypes, using the [BigDecimal crate][bigdecimal-0.14.0].

* Added a function which maps to SQL `NOT`. See [the docs][not-0.14.0] for more
  details.

* Added the [`insert_default_values`][insert-default-0.14.0] function.

[pg-network-0.14.0]: https://www.postgresql.org/docs/9.6/static/datatype-net-types.html
[not-0.14.0]: https://docs.diesel.rs/diesel/expression/dsl/fn.not.html
[insert-default-0.14.0]: https://docs.diesel.rs/diesel/fn.insert_default_values.html
[bigdecimal-0.14.0]: https://crates.io/crates/bigdecimal

* Added `diesel_prefix_operator!` which behaves identically to
  `diesel_postfix_operator!` (previously `postfix_predicate!`), but for
  operators like `NOT` which use prefix notation.

### Changed

* `infix_predicate!` and `infix_expression!` have been renamed to
  `diesel_infix_operator!`.

* `postfix_predicate!` and `postfix_expression!` have been renamed to
  `diesel_postfix_operator!`.

* Trait bounds along the lines of `T: LoadDsl<Conn>, U: Queryable<T::SqlType,
  Conn::Backend>` should be changed to `T: LoadQuery<Conn, U>`.

* Diesel now uses a migration to set up its timestamp helpers. To generate this
  migration for your project, run `diesel database setup`.

### Removed

* `#[has_many]` has been removed. Its functionality is now provided by
  `#[belongs_to]` on the child struct. If there is no child struct to
  put `#[belongs_to]` on, you can invoke `joinable!` directly instead.

## [0.13.0] - 2017-05-15

### Added

* Added support for chrono types with SQLite.

* Bind values can now be supplied to queries constructed using raw SQL. See [the
  docs][sql-bind-0.13.0] for more details.

[sql-bind-0.13.0]: https://docs.diesel.rs/diesel/expression/sql_literal/struct.SqlLiteral.html#method.bind

* Added support for the [PostgreSQL network types][pg-network-0.13.0] `CIDR` and
  `INET`.

[pg-network-0.13.0]: https://www.postgresql.org/docs/9.6/static/datatype-net-types.html

* Added support for `ILIKE` in PostgreSQL.

* `diesel migration list` will show all migrations, marking those that have been
  run.

* `diesel migration pending` will list any migrations which have not been run.

* Added support for numeric operations with nullable types.

* Added [`migrations::any_pending_migrations`][pending-migrations-0.13.0].

[pending-migrations-0.13.0]: https://docs.diesel.rs/diesel/migrations/fn.any_pending_migrations.html

### Fixed

* Diesel CLI now respects the `--migration-dir` argument or the
  `MIGRATION_DIRECTORY` environment variable for all commands.

* Diesel CLI now properly escapes the database name.

## [0.12.1] - 2017-05-07

### Changed

* Locked the chrono dependency to require exactly `0.3.0` instead of a semver
  restriction. This restriction is required for the 0.12 line of releases to
  continue compiling, as the chrono project is including breaking changes in
  patch releases.

## [0.12.0] - 2017-03-16

### Added

* Added support for the majority of PG upsert (`INSERT ON CONFLICT`). We now
  support specifying the constraint, as well as `DO UPDATE` in addition to `DO
  NOTHING`. See [the module docs][upsert-0.12.0] for details.

[upsert-0.12.0]: https://docs.diesel.rs/diesel/pg/upsert/index.html

* Added support for the SQL concatenation operator `||`. See [the docs for
  `.concat`][concat-0.12.0] for more details.

[concat-0.12.0]: https://docs.diesel.rs/diesel/expression/expression_methods/text_expression_methods/trait.TextExpressionMethods.html#method.concat

* Added support for the PostgreSQL [`Money` type][pg-money-0.12.0].

[pg-money-0.12.0]: https://www.postgresql.org/docs/9.6/static/datatype-money.html

* Diesel CLI: Added `db` as an alias for `database`, so you can now write `diesel db setup` (which is almost 40% faster!).

* The `table!` macro now allows you to use types from crates outside of Diesel.
  You can specify where types should be imported from by doing: `table! { use
  some_modules::*; foo { columns... }`. Not specifying any any modules is
  equivalent to `use diesel::types::*;`.

### Fixed

* `diesel_codegen` will provide a more useful error message when it encounters
  an unsupported type that contains a space in MySQL.

* `#[derive(AsChangeset)]` will now respect custom `#[primary_key]` annotations,
  and avoid setting those columns.

### Removed

* `WithDsl` and `Aliased` have been removed. They were a feature that was
  actually closer to a cross join than the names implied, and wasn't fully
  thought out. The functionality they provided will return as joins are further
  revamped.

* The internal use macro `select_column_workaround!` has been removed. If you
  were relying on this internal macro, you can simply delete the line that was
  calling it.

* Columns from the right side of a left join will now need to have `.nullable()`
  explicitly called to be passed to `.select`. This allows it to compose better
  with functions that don't normally take nullable columns (e.g.
  `lower(name).nullable()`).

## [0.11.4] - 2017-02-21

### Fixed

* Corrected a memory safety violation when using MySQL.

## 0.11.3 - 2017-02-21

* No changes

## [0.11.2] - 2017-02-19

### Changed

* `pq-sys` and `mysqlclient-sys` will no longer attempt to generate bindings at
  compile time. Generating the bindings required a bleeding edge version of
  clang, which caused too many issues.

## [0.11.1] - 2017-02-17

### Fixed

* `.on_conflict_do_nothing()` now interacts with slices properly.

* `MysqlConnection` now implements `Send`, which is required for connection
  pooling.

## [0.11.0] - 2017-02-16

### Added

* Added support for MySQL as an additional backend. Diesel CLI will install with
  MySQL support by default. To enable it for Diesel and Diesel Codegen, add
  `features = ["mysql"]` to Cargo.toml. See [the docs][mysql-0.11.0] for details.

[mysql-0.11.0]: https://docs.diesel.rs/diesel/mysql/index.html

* Added support for PG's `ON CONFLICT DO NOTHING` clause. See [the
  docs][on-conflict-0.11.0] for details.

[on-conflict-0.11.0]: https://docs.diesel.rs/diesel/pg/upsert/trait.OnConflictExtension.html#method.on_conflict_do_nothing

* Queries constructed using [`diesel::select`][select-0.11.0] now work properly
  when [boxed][boxed-0.11.0].

[select-0.11.0]: https://docs.rs/diesel/0.11.0/diesel/fn.select.html
[boxed-0.11.0]: https://docs.rs/diesel/0.11.0/prelude/trait.BoxedDsl.html

* Arrays containing null are now supported. `infer_schema!` will never infer an
  array that contains null, but a `table!` definition which specifies a type of
  `Array<Nullable<X>>` can now be deserialized to `Vec<Option<T>>`

* [`#[belongs_to]`][belongs-to-0.11.0] associations can now be self referential.
  This will generate the code required for
  [`belonging_to`][belonging-to-0.11.0], without generating code for performing
  a join.

[belongs-to-0.11.0]: https://docs.rs/diesel/0.11.0/diesel/associations/trait.BelongsTo.html
[belonging-to-0.11.0]: https://docs.rs/diesel/0.11.0/diesel/prelude/trait.BelongingToDsl.html#tymethod.belonging_to

* Added support for the `rust-lang-deprecated/time` crate on PostgreSQL. To use
  it, add `features = ["deprecated-time"]`

### Changed

* It is no longer possible to exhaustively match against
  `result::ConnectionError`.

* Updated chrono to version 0.3.

* [`max`][max-0.11.0] and [`min`][min-0.11.0] are now always nullable. The database will
  return `NULL` when the table is empty.

[max-0.11.0]: https://docs.diesel.rs/diesel/expression/dsl/fn.max.html
[min-0.11.0]: https://docs.diesel.rs/diesel/expression/dsl/fn.min.html

* [`now`][now-0.11.0] can now be used as an expression of type `Timestamptz`.

[now-0.11.0]: https://docs.diesel.rs/diesel/expression/dsl/struct.now.html

* [`Connection::transaction`][transaction-0.11.0] now returns your error
  directly instead of wrapping it in `TransactionError`. It requires that the
  error implement `From<diesel::result::Error>`

[transaction-0.11.0]: https://docs.diesel.rs/diesel/connection/trait.Connection.html#method.transaction

* The way tuples of columns from the right side of left outer joins interact
  with `.select` has changed. If you are deserializing into an option of a tuple
  (instead of a tuple of options), you will need to explicitly call
  `.nullable()`. (e.g. `.select(users::name, (posts::title,
  posts::body).nullable())`)

### Removed

* `result::TransactionError`
* `result::TransactionResult`

## [0.10.1] - 2017-02-08

### Fixed

* `infer_table_from_schema!` properly handles table names with a custom schema
  specified.

### Changed

* Updated uuid to version 0.4.

## [0.10.0] - 2017-02-02

### Added

* Added support for the PostgreSQL [`json` and `jsonb` types][pg-json]. They can
  be mapped to/from `serde_json::Value`. The `serde` feature must be enabled to
  use the JSON types.

[pg-json]: https://www.postgresql.org/docs/9.6/static/datatype-json.html

* Added the `print-schema` command to Diesel CLI. This command will print the
  output of the `infer_schema!` macro. For more information run `diesel help
  print-schema`.

### Changed

* When possible, we will use deprecation warnings for breaking changes.
  Deprecated code requires the `with-deprecated` feature, which is enabled by
  default.

* The `postgres` feature is no longer enabled by default by `diesel` or
  `diesel_codegen_syntex`. Add `features = ["postgres"]` to your `Cargo.toml`.

* The `persistable` module has been renamed to `insertable`.

### Fixed

* `#[derive(Insertable)]` allows fields of type `Option<T>` to be used with
  columns that are not null if they have a default value.

### Removed

* `diesel_codegen_syntex` is no longer supported. `diesel_codegen` can now be
  used on stable Rust.

* Dropped support for Rust 1.14 and earlier

## [0.9.1] - 2016-12-09

### Fixed

* Added missing impls for loading `chrono::NaiveDateTime` from a column of type
  `Timestamptz`

* `#[derive(AsChangeset)]` no longer assumes that `use diesel::prelude::*` has
  been done.

* `debug_sql!` can now properly be used with types from `chrono` or
  `std::time`.

* When using PostgreSQL, attempting to get the error message of a query which
  could not be transmitted to the server (such as a query with greater than
  65535 bind parameters) will no longer panic.

## [0.9.0] - 2016-12-08

### Added

* Added support for SQL `NOT IN` using the `ne_any` method.

* The `table!` macro now allows custom schemas to be specified. Example:

  ```rust
  table! {
    schema_1.table_1 {
      id -> Integer,
    }
  }
  ```

  The generated module will still be called `table_1`.

* The `infer_table_from_schema!` macro now allows custom schemas to be
  specified. Example:

  ```rust
  infer_table_from_schema!("dotenv:DATABASE_URL", "schema_1.table_1");
  ```

* The `infer_schema!` optionally allows a schema name as the second argument. Any
  schemas other than `public` will be wrapped in a module with the same name as
  the schema. For example, `schema_1.table_1` would be referenced as
  `schema_1::table_1`.

* Added support for batch insert on SQLite. This means that you can now pass a
  slice or vector to [`diesel::insert`][insert] on all backends.

[insert]: https://docs.diesel.rs/diesel/fn.insert.html

* Added a function for SQL `EXISTS` expressions. See
  [`diesel::expression::dsl::exists`][exists] for details.

[exists]: https://docs.diesel.rs/diesel/expression/dsl/fn.sql.html

* `#[derive(Identifiable)]` can be used with structs that have primary keys
  other than `id`, as well as structs with composite primary keys. You can now
  annotate the struct with `#[primary_key(nonstandard)]` or `#[primary_key(foo,
  bar)]`.

### Changed

* All macros with the same name as traits we can derive (e.g. `Queryable!`) have
  been renamed to `impl_Queryable!` or similar.

### Fixed

* `#[derive(Identifiable)]` now works on structs with lifetimes

* Attempting to insert an empty slice will no longer panic. It does not execute
  any queries, but the result will indicate that we successfully inserted 0
  rows.

* Attempting to update a record with no changes will no longer generate invalid
  SQL. The result of attempting to execute the query will still be an error, but
  but it will be a `Error::QueryBuilderError`, rather than a database error.
  This means that it will not abort the current transaction, and can be handled
  by applications.

* Calling `eq_any` or `ne_any` with an empty array no longer panics.
  `eq_any(vec![])` will return no rows. `ne_any(vec![])` will return all rows.

## [0.8.2] - 2016-11-22

### Changed

* Fixed support for nightlies later than 2016-11-07

* Removed support for nightlies earlier than 2016-11-07

* Calls to `infer_table_from_schema!` will need to be wrapped in a module if
  called more than once. This change is to work around further limitations of
  the Macros 1.1 system. Example:

  ```rust
  mod infer_users {
      infer_table_from_schema!("dotenv:DATABASE_URL", "users");
  }
  pub use self::infer_users::*;
  ```

## [0.8.1] - 2016-11-01

### Added

* SQLite date and time columns can be deserialized to/from strings.

### Fixed

* Fixed an issue with `diesel_codegen` on nightlies >= 2016-10-20

## [0.8.0] - 2016-10-10

### Added

* Added partial support for composite primary keys.

* Added support for PostgreSQL `NULLS FIRST` and `NULLS LAST` when sorting.
  See https://docs.diesel.rs/diesel/prelude/trait.SortExpressionMethods.html
  for details.

* Added support for the `timestamp with time zone` type in PostgreSQL (referred
  to as `diesel::types::Timestamptz`)

* Diesel CLI can now generate bash completion. See [the readme][bash completion]
  for details.

* `infer_schema!` and `infer_table_from_schema!` can now take `"env:foo"`
  instead of `env!("foo")` and `"dotenv:foo"` instead of `dotenv!("foo")`. The
  use of `dotenv` requires the `dotenv` feature on `diesel_codegen`, which is
  included by default. Using `env!` and `dotenv!` will no longer work with
  `diesel_codegen`. They continue to work with `diesel_codegen_syntex`, but that
  crate will be deprecated when Macros 1.1 is in the beta channel for Rust.

[bash completion]: https://github.com/diesel-rs/diesel/blob/b1a0d9901f0f2a8c8d530ccba8173b57f332b891/diesel_cli/README.md#bash-completion

### Changed

* Structs annotated with `#[has_many]` or `#[belongs_to]` now require
  `#[derive(Associations)]`. This is to allow them to work with Macros 1.1.

* `embed_migrations!` now resolves paths relative to `Cargo.toml` instead of the
  file the macro was called from. This change is required to allow this macro to
  work with Macros 1.1.

### Fixed

* `diesel migrations run` will now respect migration directories overridden by
  command line argument or environment variable
* The `infer_schema!` macro will no longer fetch views alongside with tables.
  This was a source of trouble for people that had created views or are using
  any extension that automatically creates views (e.g. PostGIS)

### Changed

* `#[changeset_for(foo)]` should now be written as
  `#[derive(AsChangeset)] #[table_name="foo"]`. If you were specifying
  `treat_none_as_null = "true"`, you should additionally have
  `#[changeset_options(treat_none_as_null = "true")]`.
* `#[insertable_into(foo)]` should now be written as
  `#[derive(Insertable)] #[table_name="foo"]`.

## [0.7.2] - 2016-08-20

* Updated nightly version and syntex support.

## [0.7.1] - 2016-08-11

### Changed

* The `Copy` constraint has been removed from `Identifiable::Id`, and
  `Identifiable#id` now returns `&Identifiable::Id`.

### Fixed

* `#[belongs_to]` now respects the `foreign_key` option when using
  `diesel_codegen` or `diesel_codegen_syntex`.

## [0.7.0] - 2016-08-01

### Added

* The initial APIs have been added in the form of `#[has_many]` and
  `#[belongs_to]`. See [the module documentation][associations-module] for more
  information.

* The `Insertable!` macro can now be used instead of `#[insertable_into]` for
  those wishing to avoid syntax extensions from `diesel_codegen`. See
  https://docs.diesel.rs/diesel/macro.Insertable!.html for details.

* The `Queryable!` macro can now be used instead of `#[derive(Queryable)]` for
  those wishing to avoid syntax extensions from `diesel_codegen`. See
  https://docs.diesel.rs/diesel/macro.Queryable!.html for details.

* The `Identifiable!` macro can now be used instead of `#[derive(Identifiable)]` for
  those wishing to avoid syntax extensions from `diesel_codegen`. See
  https://docs.diesel.rs/diesel/macro.Identifiable!.html for details.

* The `AsChangeset!` macro can now be used instead of `#[changeset_for(table)]`
  for those wishing to avoid syntax extensions from `diesel_codegen`. See
  https://docs.diesel.rs/diesel/macro.AsChangeset!.html for details.

* Added support for the PostgreSQL `ALL` operator. See
  https://docs.diesel.rs/diesel/pg/expression/dsl/fn.all.html for details.

* Added support for `RETURNING` expressions in `DELETE` statements. Implicitly
  these queries will use `RETURNING *`.

### Changed

* Diesel now targets `nightly-2016-07-07`. Future releases will update to a
  newer nightly version on the date that Rust releases.

* `diesel_codegen` has been split into two crates. `diesel_codegen` and
  `diesel_codegen_syntex`. See [this commit][syntex-split] for migration
  information.

* Most structs that implement `Queryable` will now also need
  `#[derive(Identifiable)]`.

* `infer_schema!` on SQLite now accepts a larger range of type names

* `types::VarChar` is now an alias for `types::Text`. Most code should be
  unaffected by this. PG array columns are treated slightly differently,
  however. If you are using `varchar[]`, you should switch to `text[]` instead.

* Struct fields annotated with `#[column_name="name"]` should be changed to
  `#[column_name(name)]`.

* The structure of `DatabaseError` has changed to hold more information. See
  https://docs.diesel.rs/diesel/result/enum.Error.html and
  https://docs.diesel.rs/diesel/result/trait.DatabaseErrorInformation.html for
  more information

* Structs which implement `Identifiable` can now be passed to `update` and
  `delete`. This means you can now write `delete(&user).execute(&connection)`
  instead of `delete(users.find(user.id)).execute(&connection)`

[associations-module]: https://docs.diesel.rs/diesel/associations/index.html
[syntex-split]: https://github.com/diesel-rs/diesel/commit/36b8801bf5e9594443743e6a7c62e29d3dce36b7

### Fixed

* `&&[T]` can now be used in queries. This allows using slices with things like
  `#[insertable_into]`.

## [0.6.1] 2016-04-14

### Added

* Added the `escape` method to `Like` and `NotLike`, to specify the escape
  character used in the pattern. See [EscapeExpressionMethods][escape] for
  details.

[escape]: https://docs.diesel.rs/diesel/expression/expression_methods/escape_expression_methods/trait.EscapeExpressionMethods.html

### Fixed

* `diesel_codegen` and `diesel_cli` now properly rely on Diesel 0.6.0. The
  restriction to 0.5.0 was an oversight.

* `infer_schema!` now properly excludes metadata tables on SQLite.

* `infer_schema!` now properly maps types on SQLite.

## [0.6.0] 2016-04-12

### Added

* Queries can now be boxed using the `into_boxed()` method. This is useful for
  conditionally modifying queries without changing the type. See
  [BoxedDsl][boxed_dsl] for more details.

* `infer_schema!` is now supported for use with SQLite3.

* The maximum table size can be increased to 52 by enabling the `huge-tables`
  feature. This feature will substantially increase compile times.

* The `DISTINCT` keyword can now be added to queries via the `distinct()`
  method.

* `SqliteConnection` now implements `Send`

[boxed_dsl]: https://docs.diesel.rs/diesel/prelude/trait.BoxedDsl.html

### Changed

* `diesel::result::Error` now implements `Send` and `Sync`. This required a
  change in the return type of `ToSql` and `FromSql` to have those bounds as
  well.

* It is no longer possible to pass an owned value to `diesel::insert`. `insert`
  will now give a more helpful error message when you accidentally try to pass
  an owned value instead of a reference.

### Fixed

* `#[insertable_into]` can now be used with structs that have lifetimes with
  names other than `'a'`.

* Tables with a single column now properly return a single element tuple. E.g.
  if the column was of type integer, then `users::all_columns` is now `(id,)`
  and not `id`.

* `infer_schema!` can now work with tables that have a primary key other than
  `id`.

### Removed

* Removed the `no select` option for the `table!` macro. This was a niche
  feature that didn't fit with Diesel's philosophies. You can write a function
  that calls `select` for you if you need this functionality.

## [0.5.4] 2016-03-23

* Updated `diesel_codegen` to allow syntex versions up to 0.30.0.

## [0.5.3] 2016-03-12

### Added

* Added helper function `diesel_manage_updated_at('TABLE_NAME')` to postgres
  upon database setup. This function sets up a trigger on the specified table
  that automatically updates the `updated_at` column to the `current_timestamp`
  for each affected row in `UPDATE` statements.

* Added support for explicit `RETURNING` expressions in `INSERT` and `UPDATE`
  queries. Implicitly these queries will still use `RETURNING *`.

### Fixed

* Updated to work on nightly from early March

## [0.5.2] 2016-02-27

* Updated to work on nightly from late February

## [0.5.1] 2016-02-11

* Diesel CLI no longer has a hard dependency on SQLite and PostgreSQL. It
  assumes both by default, but if you need to install on a system that doesn't
  have one or the other, you can install it with `cargo install diesel_cli
  --no-default-features --features postgres` or `cargo install diesel_cli
  --no-default-features --features sqlite`

## [0.5.0] 2016-02-05

### Added

* Added support for SQLite. Diesel still uses postgres by default. To use SQLite
  instead, add `default-features = false, features = ["sqlite"]` to your
  Cargo.toml. You'll also want to add `default-features = false, features =
  ["sqlite"]` to `diesel_codegen`.
  Since SQLite is a much more limited database, it does not support our full set
  of features. You can use SQLite and PostgreSQL in the same project if you
  desire.

* Added support for mapping `types::Timestamp`, `types::Date`, and `types::Time`
  to/from `chrono::NaiveDateTime`, `chrono::NaiveDate`, and `chrono::NaiveTime`.
  Add `features = ["chrono"]` to enable.

* Added a `treat_none_as_null` option to `changeset_for`. When set to `true`,
  a model will set a field to `Null` when an optional struct field is `None`,
  instead of skipping the field entirely. The default value of the option is
  `false`, as we think the current behavior is a much more common use case.

* Added `Expression#nullable()`, to allow comparisons of not null columns with
  nullable ones when required.

* Added `sum` and `avg` functions.

* Added the `diesel setup`, `diesel database setup`, and `diesel database
  reset` commands to the CLI.

* Added support for SQL `IN` statements through the `eq_any` method.

* Added a top level `select` function for select statements with no from clause.
  This is primarily intended to be used for testing Diesel itself, but it has
  been added to the public API as it will likely be useful for third party
  crates in the future. `select(foo).from(bar)` might be a supported API in the
  future as an alternative to `bar.select(foo)`.

* Added `expression::dsl::sql` as a helper function for constructing
  `SqlLiteral` nodes. This is primarily intended to be used for testing Diesel
  itself, but is part of the public API as an escape hatch if our query builder
  DSL proves inadequate for a specific case. Use of this function in any
  production code is discouraged as it is inherently unsafe and avoids real type
  checking.

### Changed

* Moved most of our top level trait exports into a prelude module, and
  re-exported our CRUD functions from the top level.
  `diesel::query_builder::update` and friends are now `diesel::update`, and you
  will get them by default if you import `diesel::*`. For a less aggressive
  glob, you can import `diesel::prelude::*`, which will only export our traits.

* `Connection` is now a trait instead of a struct. The struct that was
  previously known as `Connection` can be found at `diesel::pg::PgConnection`.

* Rename both the `#[derive(Queriable)]` attribute and the `Queriable` trait to
  use the correct spelling `Queryable`.

* `load` and `get_results` now return a `Vec<Model>` instead of an iterator.

* Replaced `Connection#find(source, id)` with
  `source.find(id).first(&connection)`.

* The `debug_sql!` macro now uses \` for identifier quoting, and `?` for bind
  parameters, which is closer to a "generic" backend. The previous behavior had
  no identifier quoting, and used PG specific bind params.

* Many user facing types are now generic over the backend. This includes, but is
  not limited to `Queryable` and `Changeset`. This change should not have much
  impact, as most impls will have been generated by diesel_codegen, and that API
  has not changed.

* The mostly internal `NativeSqlType` has been removed. It now requires a known
  backend. `fn<T> foo() where T: NativeSqlType` is now `fn<T, DB> foo() where
  DB: HasSqlType<T>`

### Removed

* `Connection#query_sql` and `Connection#query_sql_params` have been removed.
  These methods were not part of the public API, and were only meant to be used
  for testing Diesel itself. However, they were technically callable from any
  crate, so the removal has been noted here. Their usage can be replaced with
  bare `select` and `expression::dsl::sql`.

## [0.4.1] 2016-01-11

### Changed

* Diesel CLI will no longer output notices about `__diesel_schema_migrations`
  already existing.

* Relicensed under MIT/Apache dual

## [0.4.0] 2016-01-08

### Added

* Added Diesel CLI, a tool for managing your schema.
  See [the readme](https://github.com/diesel-rs/diesel/blob/v0.4.0/README.md#database-migrations)
  for more information.

* Add the ability for diesel to maintain your schema for you automatically. See
  the [migrations](https://docs.diesel.rs/diesel/migrations/index.html)
  module for individual methods.

* Add DebugQueryBuilder to build sql without requiring a connection.

* Add print_sql! and debug_sql! macros to print out and return sql strings from
  QueryFragments.

### Fixed

* `#[changeset_for]` can now be used with structs containing a `Vec`. Fixes
  [#63](https://github.com/diesel-rs/diesel/issues/63).

* No longer generate invalid SQL when an optional update field is not the first
  field on a changeset. Fixes [#68](https://github.com/diesel-rs/diesel/issues/68).

* `#[changeset_for]` can now be used with structs containing only a single field
  other than `id`. Fixes [#66](https://github.com/diesel-rs/diesel/issues/66).

* `infer_schema!` properly works with array columns. Fixes
  [#65](https://github.com/diesel-rs/diesel/issues/65).

## [0.3.0] 2015-12-04

### Changed

* `#[changeset_for(table)]` now treats `Option` fields as an optional update.
  Previously a field with `None` for the value would insert `NULL` into the
  database field. It now does not update the field if the value is `None`.

* `.save_changes` (generated by `#[changeset_for]`) now returns a new struct,
  rather than mutating `self`. The returned struct can be any type that
  implements `Queryable` for the right SQL type

### Fixed

* `#[derive(Queryable)]` now allows generic parameters on the struct.

* Table definitions can now support up to 26 columns. Because this increases our
  compile time by 3x, `features = ["large-tables"]` is needed to support table
  definitions above 16 columns.

### Added

* Quickcheck is now an optional dependency. When `features = ["quickcheck"]` is
  added to `Cargo.toml`, you'll gain `Arbitrary` implementations for everything
  in `diesel::data_types`.

* Added support for the SQL `MIN` function.

* Added support for the `Numeric` data type. Since there is no Big Decimal type
  in the standard library, a dumb struct has been provided which mirrors what
  Postgres provides, which can be converted into whatever crate you are using.

* Timestamp columns can now be used with `std::time::SystemTime` when compiled
  with `--features unstable`

* Implemented `Send` on `Connection` (required for R2D2 support)

* Added `infer_schema!` and `infer_table_from_schema!`. Both macros take a
  database URL, and will invoke `table!` for you automatically based on the
  schema. `infer_schema!` queries for the table names, while
  `infer_table_from_schema!` takes a table name as the second argument.

## [0.2.0] - 2015-11-30

### Added

* Added an `execute` method to `QueryFragment`, which is intended to replace
  `Connection#execute_returning_count`. The old method still exists for use
  under the hood, but has been hidden from docs and is not considered public
  API.

* Added `get_result` and `get_results`, which work similarly to `load` and
  `first`, but are intended to make code read better when working with commands
  like `create` and `update`. In the future, `get_result` may also check that
  only a single row was affected.

* Added [`insert`][insert], which mirrors the pattern of `update` and `delete`.

### Changed

* Added a hidden `__Nonexhaustive` variant to `result::Error`. This is not
  intended to be something you can exhaustively match on, but I do want people
  to be able to check for specific cases, so `Box<std::error::Error>` is
  not an option.

* `query_one`, `find`, and `first` now assume a single row is returned. For
  cases where you actually expect 0 or 1 rows to be returned, the `optional`
  method has been added to the result, in case having a `Result<Option<T>>` is
  more idiomatic than checking for `Err(NotFound)`.

### Deprecated

* `Connection#insert` and `Connection#insert_returning_count` have been
  deprecated in favor of [`insert`][insert]

## 0.1.0 - 2015-11-29

* Initial release

[0.2.0]: https://github.com/diesel-rs/diesel/compare/v0.1.0...v0.2.0
[0.3.0]: https://github.com/diesel-rs/diesel/compare/v0.2.0...v0.3.0
[0.4.0]: https://github.com/diesel-rs/diesel/compare/v0.3.0...v0.4.0
[0.4.1]: https://github.com/diesel-rs/diesel/compare/v0.4.0...v0.4.1
[0.5.0]: https://github.com/diesel-rs/diesel/compare/v0.4.1...v0.5.0
[0.5.1]: https://github.com/diesel-rs/diesel/compare/v0.5.0...v0.5.1
[0.5.2]: https://github.com/diesel-rs/diesel/compare/v0.5.1...v0.5.2
[0.5.3]: https://github.com/diesel-rs/diesel/compare/v0.5.2...v0.5.3
[0.5.4]: https://github.com/diesel-rs/diesel/compare/v0.5.3...v0.5.4
[0.6.0]: https://github.com/diesel-rs/diesel/compare/v0.5.4...v0.6.0
[0.6.1]: https://github.com/diesel-rs/diesel/compare/v0.6.0...v0.6.1
[0.7.0]: https://github.com/diesel-rs/diesel/compare/v0.6.1...v0.7.0
[0.7.1]: https://github.com/diesel-rs/diesel/compare/v0.7.0...v0.7.1
[0.7.2]: https://github.com/diesel-rs/diesel/compare/v0.7.1...v0.7.2
[0.8.0]: https://github.com/diesel-rs/diesel/compare/v0.7.2...v0.8.0
[0.8.1]: https://github.com/diesel-rs/diesel/compare/v0.8.0...v0.8.1
[0.8.2]: https://github.com/diesel-rs/diesel/compare/v0.8.1...v0.8.2
[0.9.0]: https://github.com/diesel-rs/diesel/compare/v0.8.2...v0.9.0
[0.9.1]: https://github.com/diesel-rs/diesel/compare/v0.9.0...v0.9.1
[0.10.0]: https://github.com/diesel-rs/diesel/compare/v0.9.1...v0.10.0
[0.10.1]: https://github.com/diesel-rs/diesel/compare/v0.10.0...v0.10.1
[0.11.0]: https://github.com/diesel-rs/diesel/compare/v0.10.1...v0.11.0
[0.11.1]: https://github.com/diesel-rs/diesel/compare/v0.11.0...v0.11.1
[0.11.2]: https://github.com/diesel-rs/diesel/compare/v0.11.1...v0.11.2
[0.11.4]: https://github.com/diesel-rs/diesel/compare/v0.11.2...v0.11.4
[0.12.0]: https://github.com/diesel-rs/diesel/compare/v0.11.4...v0.12.0
[0.12.1]: https://github.com/diesel-rs/diesel/compare/v0.12.0...v0.12.1
[0.13.0]: https://github.com/diesel-rs/diesel/compare/v0.12.1...v0.13.0
[0.14.0]: https://github.com/diesel-rs/diesel/compare/v0.13.0...v0.14.0
[0.14.1]: https://github.com/diesel-rs/diesel/compare/v0.14.0...v0.14.1
[0.15.0]: https://github.com/diesel-rs/diesel/compare/v0.14.1...v0.15.0
[0.15.1]: https://github.com/diesel-rs/diesel/compare/v0.15.0...v0.15.1
[0.15.2]: https://github.com/diesel-rs/diesel/compare/v0.15.1...v0.15.2
[0.16.0]: https://github.com/diesel-rs/diesel/compare/v0.15.2...v0.16.0
[0.99.0]: https://github.com/diesel-rs/diesel/compare/v0.16.0...v0.99.0
[0.99.1]: https://github.com/diesel-rs/diesel/compare/v0.99.0...v0.99.1
[1.0.0]: https://github.com/diesel-rs/diesel/compare/v0.99.1...v1.0.0
[1.1.0]: https://github.com/diesel-rs/diesel/compare/v1.0.0...v1.1.0
[1.1.1]: https://github.com/diesel-rs/diesel/compare/v1.1.0...v1.1.1<|MERGE_RESOLUTION|>--- conflicted
+++ resolved
@@ -4,20 +4,18 @@
 This project adheres to [Semantic Versioning](http://semver.org/), as described
 for Rust libraries in [RFC #1105](https://github.com/rust-lang/rfcs/blob/master/text/1105-api-evolution.md)
 
-<<<<<<< HEAD
 ## Unreleased
 
 ### Deprecated
 
 * `ne_any` has been renamed to `ne_all`.
-=======
+
 ## [1.1.1] - 2018-01-16
 
 ### Added
 
 * Added `diesel::r2d2::PoolError` as an alias for `r2d2::Error`. Previously this
   type was inaccessible due to `diesel::r2d2::Error`.
->>>>>>> 7201e3f1
 
 ## [1.1.0] - 2018-01-15
 
